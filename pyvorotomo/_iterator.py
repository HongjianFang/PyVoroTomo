import glob
import h5py
import KDEpy as kp
import mpi4py.MPI as MPI
import numpy as np
import os
import pandas as pd
import pykonal
import scipy.sparse
import scipy.spatial
import shutil
import tempfile

from . import _dataio
from . import _clustering
from . import _constants
from . import _picklable
from . import _utilities

# Get logger handle.
logger = _utilities.get_logger(f"__main__.{__name__}")

# Define aliases.
TraveltimeInventory = pykonal.inventory.TraveltimeInventory
PointSourceSolver = pykonal.solver.PointSourceSolver
geo2sph = pykonal.transformations.geo2sph
sph2geo = pykonal.transformations.sph2geo
sph2xyz = pykonal.transformations.sph2xyz
xyz2sph = pykonal.transformations.xyz2sph

COMM       = MPI.COMM_WORLD
RANK       = COMM.Get_rank()
WORLD_SIZE = COMM.Get_size()
ROOT_RANK  = _constants.ROOT_RANK


class InversionIterator(object):
    """
    A class providing core functionality for iterating inversion
    procedure.
    """


    def __init__(self, argc):

        self._argc = argc
        self._arrivals = None
        self._cfg = None
        self._events = None
        self._iiter = 0
        self._ireal = 0
        self._phases = None
        self._projection_matrix = None
        self._pwave_model = None
        self._swave_model = None
        self._pwave_realization_stack = None
        self._swave_realization_stack = None
        self._pwave_variance = None
        self._swave_variance = None
        self._residuals = None
        self._sensitivity_matrix = None
        self._stations = None
        self._step_size = None
        self._sampled_arrivals = None
        self._sampled_events = None
        self._voronoi_cells = None

        if RANK == ROOT_RANK:
            scratch_dir = argc.scratch_dir
            self._scratch_dir_obj = tempfile.TemporaryDirectory(dir=scratch_dir)
            self._scratch_dir = self._scratch_dir_obj.name

            _tempfile = tempfile.TemporaryFile(dir=argc.scratch_dir)
            self._f5_workspace = h5py.File(_tempfile, mode="w")

        self.synchronize(attrs=["scratch_dir"])


    def __del__(self):

        if RANK == ROOT_RANK:

            self._f5_workspace.close()
            shutil.rmtree(self.scratch_dir)

    def __enter__(self):

        return (self)


    def __exit__(self, exc_type, exc_value, exc_traceback):

        self.__del__()


    @property
    def argc(self):
        return (self._argc)

    @property
    def arrivals(self):
        return (self._arrivals)

    @arrivals.setter
    def arrivals(self, value):
        self._arrivals = value

    @property
    def cfg(self):
        return (self._cfg)

    @cfg.setter
    def cfg(self, value):
        self._cfg = value

    @property
    def events(self):
        return (self._events)

    @events.setter
    def events(self, value):
        value = value.sort_values("event_id")
        value = value.reset_index(drop=True)
        self._events = value

    @property
    def iiter(self):
        return (self._iiter)

    @iiter.setter
    def iiter(self, value):
        self._iiter = value

    @property
    def ireal(self):
        return (self._ireal)

    @ireal.setter
    def ireal(self, value):
        self._ireal = value

    @property
    def phases(self):
        return (self._phases)

    @phases.setter
    def phases(self, value):
        self._phases = value

    @property
    def projection_matrix(self):
        return (self._projection_matrix)

    @projection_matrix.setter
    def projection_matrix(self, value):
        self._projection_matrix = value

    @property
    def pwave_model(self) -> _picklable.ScalarField3D:
        return (self._pwave_model)

    @pwave_model.setter
    def pwave_model(self, value):
        self._pwave_model = value

    @property
    def pwave_realization_stack(self):
        if RANK == ROOT_RANK:
            if "pwave_stack" not in self._f5_workspace:
                self._f5_workspace.create_dataset(
                    "pwave_stack",
                    shape=(self.cfg["algorithm"]["nreal"], *self.pwave_model.npts),
                    dtype=_constants.DTYPE_REAL,
                    fillvalue=np.nan
                )

            return (self._f5_workspace["pwave_stack"])

        return (None)

    @property
    def pwave_variance(self) -> _picklable.ScalarField3D:
        field = _picklable.ScalarField3D(coord_sys="spherical")
        field.min_coords = self.pwave_model.min_coords
        field.node_intervals = self.pwave_model.node_intervals
        field.npts = self.pwave_model.npts
        stack = self._f5_workspace["pwave_stack"]
        stack = np.ma.masked_invalid(stack)
        var = np.var(stack, axis=0)
        field.values = var
        return (field)

    @property
    def raypath_dir(self):
        return (os.path.join(self.scratch_dir, "raypaths"))

    @property
    def residuals(self):
        return (self._residuals)

    @residuals.setter
    def residuals(self, value):
        self._residuals = value

    @property
    def sampled_arrivals(self):
        return (self._sampled_arrivals)

    @sampled_arrivals.setter
    def sampled_arrivals(self, value):
        self._sampled_arrivals = value

    @property
    def sampled_events(self):
        return (self._sampled_events)

    @sampled_events.setter
    def sampled_events(self, value):
        self._sampled_events = value

    @property
    def scratch_dir(self):
        return (self._scratch_dir)

    @scratch_dir.setter
    def scratch_dir(self, value):
        self._scratch_dir = value

    @property
    def sensitivity_matrix(self):
        return (self._sensitivity_matrix)

    @sensitivity_matrix.setter
    def sensitivity_matrix(self, value):
        self._sensitivity_matrix = value

    @property
    def stations(self):
        return (self._stations)

    @stations.setter
    def stations(self, value):
        self._stations = value

    @property
    def step_size(self):
        return (self._step_size)

    @step_size.setter
    def step_size(self, value):
        self._step_size = value

    @property
    def swave_model(self):
        return (self._swave_model)

    @swave_model.setter
    def swave_model(self, value):
        self._swave_model = value

    @property
    def swave_realization_stack(self):
        if RANK == ROOT_RANK:
            if "swave_stack" not in self._f5_workspace:
                self._f5_workspace.create_dataset(
                    "swave_stack",
                    shape=(self.cfg["algorithm"]["nreal"], *self.pwave_model.npts),
                    dtype=_constants.DTYPE_REAL,
                    fillvalue=np.nan
                )

            return (self._f5_workspace["swave_stack"])

        return (None)

    @property
    def swave_variance(self) -> _picklable.ScalarField3D:
        field = _picklable.ScalarField3D(coord_sys="spherical")
        field.min_coords = self.swave_model.min_coords
        field.node_intervals = self.swave_model.node_intervals
        field.npts = self.swave_model.npts
        stack = self._f5_workspace["swave_stack"]
        stack = np.ma.masked_invalid(stack)
        var = np.var(stack, axis=0)
        field.values = var
        return (field)

    @property
    def traveltime_dir(self):
        return (os.path.join(self.scratch_dir, "traveltimes"))

    @property
    def traveltime_inventory_path(self):
        return (os.path.join(self.scratch_dir, "traveltime_inventory.h5"))

    @property
    def voronoi_cells(self):
        return (self._voronoi_cells)

    @voronoi_cells.setter
    def voronoi_cells(self, value):
        self._voronoi_cells = value


    @_utilities.log_errors(logger)
    @_utilities.root_only(RANK)
    def _compute_model_update(self, phase):
        """
        Compute the model update for a single realization and appends
        the results to the realization stack.

        Only the root rank performs this operation.
        """

        logger.info(f"Computing {phase}-wave model update")

        if phase == "P":
            model = self.pwave_model
        elif phase == "S":
            model = self.swave_model
        else:
            raise (ValueError(f"Unrecognized phase ({phase}) supplied."))

        damp = self.cfg["algorithm"]["damp"]
        atol = self.cfg["algorithm"]["atol"]
        btol = self.cfg["algorithm"]["btol"]
        conlim = self.cfg["algorithm"]["conlim"]
        maxiter = self.cfg["algorithm"]["maxiter"]

        nvoronoi = len(self.voronoi_cells)

        result = scipy.sparse.linalg.lsmr(
            self.sensitivity_matrix,
            self.residuals,
            damp,
            atol,
            btol,
            conlim,
            maxiter,
            show=False
        )
        x, istop, itn, normr, normar, norma, conda, normx = result
        logger.info(f"||G||         = {norma:8.1f}")
        logger.info(f"||Gm-d||      = {normr:8.1f}")
        logger.info(f"||m||         = {normx:8.1f}")
        logger.info(f"||G^-1||||G|| = {conda:8.1f}")

        delta_slowness = self.projection_matrix * x[:nvoronoi]
        delta_slowness = delta_slowness.reshape(model.npts)
        slowness = np.power(model.values, -1) + delta_slowness
        velocity = np.power(slowness, -1)

        if phase == "P":
            self.pwave_realization_stack[self.ireal] = velocity
        else:
            self.swave_realization_stack[self.ireal] = velocity

        return (True)


    @_utilities.log_errors(logger)
    def _compute_sensitivity_matrix(self, phase, hvr=1):
        """
        Compute the sensitivity matrix.
        """

        logger.info(f"Computing {phase}-wave sensitivity matrix")

        raypath_dir = self.raypath_dir

        index_keys = ["network", "station"]
        arrivals = self.sampled_arrivals.set_index(index_keys)

        arrivals = arrivals.sort_index()

        stationused = self.sampled_arrivals[index_keys]
        stationused = stationused.drop_duplicates().reset_index()
        stationused['idx'] = range(len(stationused))
        stationused = stationused.set_index(index_keys)
        nstation = stationused['idx'].max()+1


        if RANK == ROOT_RANK:

            nvoronoi = len(self.voronoi_cells)

            ids = arrivals.index.unique()
            self._dispatch(ids)

            logger.debug("Compiling sensitivity matrix.")
            column_idxs = COMM.gather(None, root=ROOT_RANK)
            nsegments = COMM.gather(None, root=ROOT_RANK)
            nonzero_values = COMM.gather(None, root=ROOT_RANK)
            residuals = COMM.gather(None, root=ROOT_RANK)

            column_idxs = list(filter(lambda x: x is not None, column_idxs))
            nsegments = list(filter(lambda x: x is not None, nsegments))
            nonzero_values = list(filter(lambda x: x is not None, nonzero_values))
            residuals = list(filter(lambda x: x is not None, residuals))


            column_idxs = np.concatenate(column_idxs)
            nonzero_values = np.concatenate(nonzero_values)
            residuals = np.concatenate(residuals)
            nsegments = np.concatenate(nsegments)

            row_idxs = [
                i for i in range(len(nsegments))
                  for j in range(nsegments[i])
            ]
            row_idxs = np.array(row_idxs)

            matrix = scipy.sparse.coo_matrix(
                (nonzero_values, (row_idxs, column_idxs)),
                shape=(len(nsegments), nvoronoi+nstation)
            )

            self.sensitivity_matrix = matrix
            self.residuals = residuals

        else:


            nvoronoi = len(self.voronoi_cells)
            column_idxs = np.array([], dtype=_constants.DTYPE_INT)
            nsegments = np.array([], dtype=_constants.DTYPE_INT)
            nonzero_values = np.array([], dtype=_constants.DTYPE_REAL)
            residuals = np.array([], dtype=_constants.DTYPE_REAL)

            step_size = self.step_size
            events = self.events.set_index("event_id")
            events["idx"] = range(len(events))

            while True:

                item = self._request_dispatch()

                if item is None:
                    logger.debug("Sentinel received. Gathering sensitivity matrix.")

                    column_idxs = COMM.gather(column_idxs, root=ROOT_RANK)
                    nsegments = COMM.gather(nsegments, root=ROOT_RANK)
                    nonzero_values = COMM.gather(nonzero_values, root=ROOT_RANK)
                    residuals = COMM.gather(residuals, root=ROOT_RANK)

                    break

                network, station = item

                # Get the subset of arrivals belonging to this station.
                _arrivals = arrivals.loc[[(network, station)]]
                _arrivals = _arrivals.set_index("event_id")

                station_idxs = stationused['idx'].loc[[(network,station)]]+nvoronoi

                # Open the raypath file.
                filename = f"{network}.{station}.{phase}.h5"
                path = os.path.join(raypath_dir, filename)
                raypath_file = h5py.File(path, mode="r")

                for event_id, arrival in _arrivals.iterrows():

                    event = events.loc[event_id]
                    idx = int(event["idx"])

                    raypath = raypath_file[phase][:, idx]
                    raypath = np.stack(raypath).T

<<<<<<< HEAD
                    _column_idxs, counts = self._projected_ray_idxs(raypath)
                    _column_idxs = np.append(_column_idxs,station_idxs)
=======
                    _column_idxs, counts = self._projected_ray_idxs(raypath, hvr=hvr)
>>>>>>> 53dedc08
                    column_idxs = np.append(column_idxs, _column_idxs)
                    nsegments = np.append(nsegments, len(_column_idxs))
                    _nonzero_values = counts * step_size
                    _nonzero_values = np.append(_nonzero_values,1)
                    nonzero_values = np.append(nonzero_values, _nonzero_values)
                    residuals = np.append(residuals, arrival["residual"])

                raypath_file.close()

        COMM.barrier()

        return (True)


    @_utilities.log_errors(logger)
    def _dispatch(self, ids, sentinel=None):
        """
        Dispatch ids to hungry workers, then dispatch sentinels.
        """

        logger.debug("Dispatching ids")

        for _id in ids:
            requesting_rank = COMM.recv(
                source=MPI.ANY_SOURCE,
                tag=_constants.DISPATCH_REQUEST_TAG
            )
            COMM.send(
                _id,
                dest=requesting_rank,
                tag=_constants.DISPATCH_TRANSMISSION_TAG
            )
        # Distribute sentinel.
        for irank in range(WORLD_SIZE - 1):
            requesting_rank = COMM.recv(
                source=MPI.ANY_SOURCE,
                tag=_constants.DISPATCH_REQUEST_TAG
            )
            COMM.send(
                sentinel,
                dest=requesting_rank,
                tag=_constants.DISPATCH_TRANSMISSION_TAG
            )

        return (True)


    @_utilities.log_errors(logger)
    def _generate_voronoi_cells(self, phase, kvoronoi, nvoronoi, alpha):
        """
        Generate Voronoi cells using k-medians clustering of raypaths.
        """

        logger.debug(
            f"Generating {kvoronoi} Voronoi cells using k-medians clustering "
            f"and {nvoronoi} randomly distributed base Voronoi cells."
        )

        if RANK == ROOT_RANK:

            min_coords = self.pwave_model.min_coords
            max_coords = self.pwave_model.max_coords

            delta = max_coords - min_coords

            if alpha == 0:
                rho = np.random.rand(nvoronoi, 1) * delta[0] + min_coords[0]
            else:
                rho = max_coords[0] - np.random.pareto(alpha, size=(nvoronoi, 1)) * delta[0]
            theta_phi = np.random.rand(nvoronoi, 2) * delta[1:]  +  min_coords[1:]

            base_cells = np.hstack([rho, theta_phi])
            self.voronoi_cells = base_cells

            if kvoronoi > 0:
                k_medians_npts = self.cfg["algorithm"]["k_medians_npts"]

                raypaths = []
                raypath_dir = self.raypath_dir

                columns = ["network", "station"]
                arrivals = self.sampled_arrivals.set_index(columns)
                arrivals = arrivals.sort_index()
                index = arrivals.index.unique()

                events = self.events.set_index("event_id")
                events["idx"] = np.arange(len(events))

                points = np.empty((0, 3))

                for network, station in index:

                    # Open the raypath file.
                    filename = f"{network}.{station}.{phase}.h5"
                    path = os.path.join(raypath_dir, filename)
                    raypath_file = h5py.File(path, mode="r")

                    event_ids = arrivals.loc[[(network, station)], "event_id"]
                    idxs = events.loc[event_ids, "idx"]
                    idxs = np.sort(idxs)

                    _points = raypath_file[phase][:, idxs]
                    if _points.ndim > 1:
                        _points = np.apply_along_axis(np.concatenate, 1, _points)
                    else:
                        _points = np.stack(_points)
                    _points = _points.T

                    points = np.vstack([points, _points])

                idxs = np.arange(len(points))
                idxs = np.random.choice(idxs, k_medians_npts, replace=False)
                points = points[idxs]

                medians = _clustering.k_medians(kvoronoi, points)

                self.voronoi_cells = np.vstack([self.voronoi_cells, medians])

        self.synchronize(attrs=["voronoi_cells"])

        return (True)


    @_utilities.log_errors(logger)
    def _projected_ray_idxs(self, raypath, hvr=1):
        """
        Return the cell IDs (column IDs) of each segment of the given
        raypath and the length of each segment in counts.
        """

        min_coords = self.pwave_model.min_coords
        max_coords = self.pwave_model.max_coords
        center = (min_coords + max_coords) / 2

        voronoi_cells = self.voronoi_cells
        voronoi_cells = center + (voronoi_cells - center) / [1, hvr, hvr]

        voronoi_cells = sph2xyz(voronoi_cells)
        tree = scipy.spatial.cKDTree(voronoi_cells)

        raypath = center + (raypath - center) / [1, hvr, hvr]
        raypath = sph2xyz(raypath)

        _, column_idxs = tree.query(raypath)
        column_idxs, counts = np.unique(column_idxs, return_counts=True)

        return (column_idxs, counts)


    @_utilities.log_errors(logger)
    def _request_dispatch(self):
        """
        Request, receive, and return item from dispatcher.
        """
        COMM.send(
            RANK,
            dest=ROOT_RANK,
            tag=_constants.DISPATCH_REQUEST_TAG
        )
        item = COMM.recv(
            source=ROOT_RANK,
            tag=_constants.DISPATCH_TRANSMISSION_TAG
        )

        return (item)


    @_utilities.log_errors(logger)
    @_utilities.root_only(RANK)
    def _reset_realization_stack(self, phase):
        """
        Reset the realization stack values to np.nan for the given phase.

        Return True upon successful completion.
        """

        phase = phase.lower()
        handle = f"{phase}wave_realization_stack"
        stack = getattr(self, handle)
        stack[:] = np.nan

        return (True)


    @_utilities.log_errors(logger)
    def _sample_arrivals(self, phase):
        """
        Draw a random sample of arrivals and update the
        "sampled_arrivals" attribute.
        """

        if RANK == ROOT_RANK:
            tukey_k = self.cfg["algorithm"]["outlier_removal_factor"]
            narrival = self.cfg["algorithm"]["narrival"]

            # Subset for the arrivals associated with sampled events.
            arrivals = self.arrivals.set_index("event_id")
            arrivals = arrivals.sort_index()
            event_ids = self.sampled_events["event_id"]
            arrivals = arrivals.loc[event_ids]
            arrivals = arrivals.reset_index()

            # Subset for the appropriate phase.
            arrivals = arrivals.set_index("phase")
            arrivals = arrivals.sort_index()
            arrivals = arrivals.loc[phase]

            # Remove outliers.
            arrivals = remove_outliers(arrivals, tukey_k, "residual")

            # Sample arrivals.
            narrival = min(len(arrivals), narrival)
            arrivals = arrivals.sample(n=narrival, weights="weight")

            self.sampled_arrivals = arrivals

        self.synchronize(attrs=["sampled_arrivals"])

        return (True)


    @_utilities.log_errors(logger)
    def _sample_events(self):
        """
        Draw a random sample of events and update the
        "sampled_events" attribute.
        """

        if RANK == ROOT_RANK:
            nevent = self.cfg["algorithm"]["nevent"]

            # Sample events.
            events = self.events.sample(n=nevent, weights="weight")
            self.sampled_events = events

        self.synchronize(attrs=["sampled_events"])

        return (True)


    @_utilities.log_errors(logger)
    def _trace_rays(self, phase):
        """
        Trace rays for all arrivals in self.sampled_arrivals and store
        in HDF5 file. Only trace non-existent raypaths.
        """

        logger.info("Tracing rays.")

        raypath_dir = self.raypath_dir
        arrivals = self.sampled_arrivals
        arrivals = arrivals.set_index(["network", "station"])
        arrivals = arrivals.sort_index()

        if RANK == ROOT_RANK:

            os.makedirs(raypath_dir, exist_ok=True)
            index = arrivals.index.unique()
            self._dispatch(index)

        else:

            events = self.events
            events = events.set_index("event_id")
            events["idx"] = range(len(events))

            _path = self.traveltime_inventory_path
            with TraveltimeInventory(_path, mode="r") as traveltime_inventory:

                while True:

                    item = self._request_dispatch()

                    if item is None:
                        logger.debug("Sentinel received.")
                        break

                    network, station = item
                    handle = "/".join([network, station, phase])

                    traveltime = traveltime_inventory.read(handle)

                    filename = ".".join([network, station, phase])
                    path = os.path.join(raypath_dir, filename + ".h5")
                    raypath_file = h5py.File(path, mode="a")

                    if phase not in raypath_file:
                        dtype = h5py.vlen_dtype(_constants.DTYPE_REAL)
                        dataset = raypath_file.create_dataset(
                            phase,
                            (3, len(events),),
                            dtype=dtype
                        )
                    else:
                        dataset = raypath_file[phase]

                    event_ids = arrivals.loc[[(network, station)], "event_id"].values

                    for event_id in event_ids:

                        event = events.loc[event_id]
                        idx = int(event["idx"])

                        if np.stack(dataset[:, idx]).size != 0:
                            continue

                        columns = ["latitude", "longitude", "depth"]
                        coords = event[columns]
                        coords = geo2sph(coords)
                        raypath = traveltime.trace_ray(coords)
                        dataset[:, idx] = raypath.T.copy()

                    raypath_file.close()

        COMM.barrier()

        return (True)

    @_utilities.log_errors(logger)
    def _update_arrival_weights_random(
        self,
        phase: str,
        npts: int=5000,
    ) -> bool:
        """
        Update arrival weights using KDE.
        """

        logger.info("Updating weights for homogeneous raypath sampling.")

        if RANK == ROOT_RANK:
            arrivals = self.arrivals
            arrivals = arrivals[arrivals["phase"] == phase]

            # Merge event data.
            events = self.events
            lon_min = events['longitude'].min()
            lon_max = events['longitude'].max()
            lat_min = events['latitude'].min()
            lat_max = events['latitude'].max()
            dep_min = events['depth'].min()
            dep_max = events['depth'].max()

            rand_lon = np.random.rand(npts,1)*(lon_max-lon_min)+lon_min
            rand_lat = np.random.rand(npts,1)*(lat_max-lat_min)+lat_min
            rand_dep = np.random.rand(npts,1)*(dep_max-dep_min)+dep_min

            cell_coords = geo2sph(np.hstack([rand_lat,rand_lon,rand_dep]))
            vcells = sph2xyz(cell_coords,(0,0,0))

            tree = scipy.spatial.cKDTree(vcells)
            events_geo = geo2sph(events[['latitude','longitude','depth']])
            events_xyz = sph2xyz(events_geo, origin=(0,0,0))
            _, cell_ids = tree.query(events_xyz)
            events['cell_id'] = cell_ids

            events_count = events[['latitude','cell_id']]
            events_count = events_count.groupby(by='cell_id').count()
            events_count = events_count.reset_index()
            events_weight = events[['event_id','cell_id']].merge(events_count,on='cell_id')
            events_weight['weight'] = 1.0/events_weight['latitude']

            arrivals = arrivals.merge(events_weight,on = 'event_id')
            arrivals = arrivals.drop(columns=['latitude','cell_id'])

            # Update the self.arrivals attribute with weights.
            index_columns = ["network", "station", "event_id", "phase"]
            arrivals = arrivals.set_index(index_columns)
            _arrivals = self.arrivals.set_index(index_columns)
            _arrivals = _arrivals.sort_index()
            idx = arrivals.index
            _arrivals.loc[idx, "weight"] = arrivals["weight"]
            _arrivals = _arrivals.reset_index()
            self.arrivals = _arrivals

        self.synchronize(attrs=["arrivals"])

        return (True)

    @_utilities.log_errors(logger)
    def _update_events_weights(
        self,
        npts: int=16,
        bandwidth: float=0.1
    ) -> bool:
        """
        Update events weights using KDE.
        """

        logger.info("Updating weights for homogeneous raypath sampling.")

        if RANK == ROOT_RANK:

            # Merge event data.
            events = self.events

            # Extract the data for KDE fitting.
            kde_columns = [
                "latitude",
                "longitude",
                "depth"
            ]
            ndim = len(kde_columns)
            data = events[kde_columns].values

            # Normalize the data.
            data_min = data.min(axis=0)
            data_max = data.max(axis=0)
            data_range = data_max - data_min
            data_delta = data - data_min
            data = data_delta / data_range

            # Fit and evaluate the KDE.
            kde = kp.FFTKDE(bw=bandwidth).fit(data)
            points, values = kde.evaluate(npts)
            points = [np.unique(points[:,iax]) for iax in range(ndim)]
            values = values.reshape((npts,) * ndim)

            # Initialize an interpolator because FFTKDE is evaluated on a
            # regular grid.
            interpolator = scipy.interpolate.RegularGridInterpolator(points, values)

            # Assign weights to the arrivals.
            if self.iiter<2:
                events["weight"] = 1.0 / interpolator(data)
            elif 2<=self.iiter<4:
                events["weight"] = 1.0 / np.exp(interpolator(data))
            else:
                events["weight"] = 1.0

            self.events = events

        self.synchronize(attrs=["events"])

        return (True)



    @_utilities.log_errors(logger)
    def _update_arrival_weights(
        self,
        phase: str,
        npts: int=16,
        bandwidth: int=0.1
    ) -> bool:
        """
        Update arrival weights using KDE.
        """

        logger.info("Updating weights for homogeneous raypath sampling.")

        if RANK == ROOT_RANK:
            arrivals = self.arrivals
            arrivals = arrivals[arrivals["phase"] == phase]

            # Merge event data.
            events = self.events.rename(
                columns={
                    "latitude": "event_latitude",
                    "longitude": "event_longitude",
                    "depth": "event_depth"
                }
            )

            merge_columns = [
                "event_latitude",
                "event_longitude",
                "event_depth",
                "event_id"
            ]

            arrivals = arrivals.merge(events[merge_columns], on="event_id")

            # Merge station data.
            stations = self.stations.rename(
                columns={
                    "latitude": "station_latitude",
                    "longitude": "station_longitude"
                }
            )

            merge_columns = [
                "station_latitude",
                "station_longitude",
                "network",
                "station"
            ]
            merge_keys = ["network", "station"]
            arrivals = arrivals.merge(stations[merge_columns], on=merge_keys)

            # Compute station-to-event azimuth and epicentral distance.
            dlat = arrivals["event_latitude"] - arrivals["station_latitude"]
            dlon = arrivals["event_longitude"] - arrivals["station_longitude"]
            arrivals["azimuth"] = np.arctan2(dlat, dlon)
            arrivals["delta"] = np.sqrt(dlat ** 2  +  dlon ** 2)

            # Extract the data for KDE fitting.
            kde_columns = [
                "event_latitude",
                "event_longitude",
                "event_depth",
                "azimuth",
                "delta"
            ]
            ndim = len(kde_columns)
            data = arrivals[kde_columns].values

            # Normalize the data.
            data_min = data.min(axis=0)
            data_max = data.max(axis=0)
            data_range = data_max - data_min
            data_delta = data - data_min
            data = data_delta / data_range

            # Fit and evaluate the KDE.
            kde = kp.FFTKDE(bw=bandwidth).fit(data)
            points, values = kde.evaluate(npts)
            points = [np.unique(points[:,iax]) for iax in range(ndim)]
            values = values.reshape((npts,) * ndim)

            # Initialize an interpolator because FFTKDE is evaluated on a
            # regular grid.
            interpolator = scipy.interpolate.RegularGridInterpolator(points, values)

            # Assign weights to the arrivals.
            arrivals["weight"] = 1 / np.exp(interpolator(data))

            # Update the self.arrivals attribute with weights.
            index_columns = ["network", "station", "event_id", "phase"]
            arrivals = arrivals.set_index(index_columns)
            _arrivals = self.arrivals.set_index(index_columns)
            _arrivals = _arrivals.sort_index()
            idx = arrivals.index
            _arrivals.loc[idx, "weight"] = arrivals["weight"]
            _arrivals = _arrivals.reset_index()
            self.arrivals = _arrivals

        self.synchronize(attrs=["arrivals"])

        return (True)


    @_utilities.log_errors(logger)
    def _update_projection_matrix(self, hvr=1):
        """
        Update the projection matrix using the current Voronoi cells.
        """

        logger.info("Updating projection matrix")

        if RANK == ROOT_RANK:

            nvoronoi = len(self.voronoi_cells)
            min_coords = self.pwave_model.min_coords
            max_coords = self.pwave_model.max_coords
            center = (min_coords + max_coords) / 2

            voronoi_cells = self.voronoi_cells
            voronoi_cells = center + (voronoi_cells - center) / [1, hvr, hvr]

            voronoi_cells = sph2xyz(voronoi_cells)
            tree = scipy.spatial.cKDTree(voronoi_cells)

            nodes = self.pwave_model.nodes
            nodes = center + (nodes - center) / [1, hvr, hvr]
            nodes = nodes.reshape(-1, 3)
            nodes = sph2xyz(nodes)

            _, column_ids = tree.query(nodes)

            nnodes = np.prod(self.pwave_model.nodes.shape[:-1])
            row_ids = np.arange(nnodes)

            values = np.ones(nnodes,)
            self.projection_matrix = scipy.sparse.coo_matrix(
                (values, (row_ids, column_ids)),
                shape=(nnodes, nvoronoi)
            )

        self.synchronize(attrs=["projection_matrix"])

        return (True)


    @_utilities.log_errors(logger)
    def compute_traveltime_lookup_tables(self):
        """
        Compute traveltime-lookup tables.
        """

        logger.info("Computing traveltime-lookup tables.")

        traveltime_dir = self.traveltime_dir

        logger.debug(f"Working in {traveltime_dir}")

        if RANK == ROOT_RANK:

            os.makedirs(traveltime_dir, exist_ok=True)
            ids = zip(self.stations["network"], self.stations["station"])
            self._dispatch(sorted(ids))

        else:

            geometry = self.stations
            geometry = geometry.set_index(["network", "station"])

            while True:

                # Request an event
                item = self._request_dispatch()

                if item is None:
                    logger.debug("Received sentinel.")

                    break

                network, station = item

                keys = ["latitude", "longitude", "depth"]
                coords = geometry.loc[(network, station), keys]
                coords = geo2sph(coords)

                for phase in self.phases:
                    handle = f"{phase.lower()}wave_model"
                    model = getattr(self, handle)
                    solver = PointSourceSolver(coord_sys="spherical")
                    solver.vv.min_coords = model.min_coords
                    solver.vv.node_intervals = model.node_intervals
                    solver.vv.npts = model.npts
                    solver.vv.values = model.values
                    solver.src_loc = coords
                    solver.solve()
                    path = os.path.join(
                        traveltime_dir,
                        f"{network}.{station}.{phase}.h5"
                    )
                    solver.tt.to_hdf(path)

        COMM.barrier()

        if RANK == ROOT_RANK:

            _path = self.traveltime_inventory_path
            if os.path.isfile(_path):
                os.remove(_path)
            with TraveltimeInventory(_path, mode="w") as tt_inventory:

                pattern = os.path.join(traveltime_dir, "*.h5")
                paths = glob.glob(pattern)
                paths = sorted(paths)
                tt_inventory.merge(paths)

            shutil.rmtree(self.traveltime_dir)

        COMM.barrier()

        return (True)


    @_utilities.log_errors(logger)
    def iterate(self):
        """
        Execute one iteration the entire inversion procedure including
        updating velocity models, event locations, and arrival residuals.
        """

        output_dir = self.argc.output_dir

        niter = self.cfg["algorithm"]["niter"]
        hvrs = self.cfg["algorithm"]["hvr"]
        kvoronoi = self.cfg["algorithm"]["kvoronoi"]
        nvoronoi = self.cfg["algorithm"]["nvoronoi"]
        alpha = self.cfg["algorithm"]["paretos_alpha"]
        nreal = self.cfg["algorithm"]["nreal"]
        relocation_method = self.cfg["relocate"]["method"]

        self.iiter += 1

        logger.info(f"Iteration #{self.iiter} (/{niter}).")

        for phase in self.phases:
            self._update_arrival_weights(phase)
<<<<<<< HEAD
            self._update_events_weights()
            for self.ireal in range(nreal):
                logger.info(f"Realization #{self.ireal+1} (/{nreal}).")
                self._sample_events()
                self._sample_arrivals(phase)
                self._trace_rays(phase)
                self._generate_voronoi_cells(
                    phase,
                    kvoronoi,
                    nvoronoi
                )
                self._update_projection_matrix()
                self._compute_sensitivity_matrix(phase)
                self._compute_model_update(phase)
            self.update_model(phase)
            self.save_model(phase)
        self.compute_traveltime_lookup_tables()
        self.relocate_events(method=relocation_method)
        self.purge_raypaths()
=======

        for hvr in hvrs:
            self._reset_realization_stack(phase)
            for phase in self.phases:
                logger.info(f"Updating {phase}-wave model")
                for self.ireal in range(nreal):
                    logger.info(
                        f"Realization #{self.ireal+1} (/{nreal}) with hvr = {hvr}."
                    )
                    self._sample_events()
                    self._sample_arrivals(phase)
                    self._trace_rays(phase)
                    self._generate_voronoi_cells(
                        phase,
                        kvoronoi,
                        nvoronoi,
                        alpha
                    )
                    self._update_projection_matrix(hvr=hvr)
                    self._compute_sensitivity_matrix(phase, hvr=hvr)
                    self._compute_model_update(phase)
                self.update_model(phase)
                self.save_model(phase, tag=f"h{hvr}")
            self.compute_traveltime_lookup_tables()
            self.relocate_events(method=relocation_method)
            self.purge_raypaths()
>>>>>>> 53dedc08
        self.update_arrival_residuals()
        self.save_events()


    @_utilities.log_errors(logger)
    def load_cfg(self):
        """
        Parse and store configuration-file parameters.

        ROOT_RANK parses configuration file and broadcasts contents to all
        other processes.
        """

        logger.info("Loading configuration-file parameters.")

        if RANK == ROOT_RANK:

            # Parse configuration-file parameters.
            self.cfg = _utilities.parse_cfg(self.argc.configuration_file)
            _utilities.write_cfg(self.argc, self.cfg)

        self.synchronize(attrs=["cfg"])

        return (True)


    @_utilities.log_errors(logger)
    def load_event_data(self):
        """
        Parse and return event data from file.

        ROOT_RANK parses file and broadcasts contents to all other
        processes.
        """

        logger.info("Loading event data.")

        if RANK == ROOT_RANK:

            # Parse event data.
            data = _dataio.parse_event_data(self.argc)
            self.events, self.arrivals = data

            # Register the available phase types.
            phases = self.arrivals["phase"]
            phases = phases.unique()
            self.phases = sorted(phases)

        self.synchronize(attrs=["events", "arrivals", "phases"])

        return (True)


    @_utilities.log_errors(logger)
    def load_network_geometry(self):
        """
        Parse and return network geometry from file.

        ROOT_RANK parses file and broadcasts contents to all other
        processes.
        """

        logger.info("Loading network geometry")

        if RANK == ROOT_RANK:

            # Parse event data.
            stations = _dataio.parse_network_geometry(self.argc)
            self.stations = stations

        self.synchronize(attrs=["stations"])

        return (True)


    @_utilities.log_errors(logger)
    def load_velocity_models(self):
        """
        Parse and return velocity models from file.

        ROOT_RANK parses file and broadcasts contents to all other
        processes.
        """

        logger.info("Loading velocity models.")

        if RANK == ROOT_RANK:

            # Parse velocity model files.
            velocity_models = _dataio.parse_velocity_models(self.cfg)
            self.pwave_model, self.swave_model = velocity_models
            self.step_size = self.pwave_model.step_size

        self.synchronize(attrs=["pwave_model", "swave_model", "step_size"])

        return (True)


    @_utilities.log_errors(logger)
    @_utilities.root_only(RANK)
    def purge_raypaths(self):
        """
        Destroys all stored raypaths.
        """

        logger.debug("Purging raypath directory.")

        shutil.rmtree(self.raypath_dir)
        os.makedirs(self.raypath_dir)

        return (True)

    @_utilities.log_errors(logger)
    def relocate_events(self, method):
        if method == "LINEAR":
            self._relocate_events_linear()
        elif method == "DE":
            self._relocate_events_de()
        else:
            raise (
                ValueError(
                    "Relocation method must be either \"linear\" or \"DE\"."
                )
            )

    @_utilities.log_errors(logger)
    def _relocate_events_linear(self, niter_linloc=1):
        """
        Relocate all events based on linear inversion and update the "events" attribute.
        """

        logger.info("Relocating events with linear inversion.")
        raypath_dir = self.raypath_dir

        if RANK == ROOT_RANK:
            events = self.events.set_index("event_id")
            events["idx"] = range(len(events))
            arrivals = self.arrivals

            for iter_loc in range(niter_linloc):
                column_idxs = np.array([],dtype=int)
                nonzero_values = np.array([],dtype=float)
                nsegments = np.array([],dtype=int)
                residuals = np.array([],dtype=float)

                for phase in self.phases:
                    if phase == "P":
                        model = self.pwave_model
                    elif phase == "S":
                        model = self.swave_model

                    arrivalssub = arrivals[arrivals["phase"]==phase]
                    arrivalssub = arrivalssub.set_index(["network", "station"])
                    idx_reloc = arrivalssub.index.unique()
                    for network, station in idx_reloc:

                        _arrivals = arrivalssub.loc[(network, station)]
                        _arrivals = _arrivals.set_index("event_id")

                        filename = f"{network}.{station}.{phase}.h5"
                        path = os.path.join(raypath_dir, filename)
                        if not os.path.isfile(path):
                            continue
                        raypath_file = h5py.File(path, mode="r")

                        for event_id, arrival in _arrivals.iterrows():

                            event = events.loc[event_id]
                            idx = int(event["idx"])

                            raypath = raypath_file[phase][:, idx]
                            raypath = np.stack(raypath).T
                            if (len(raypath)) < 10:
                                continue
                            dpos = np.zeros(3,)
                            dpos[0] = raypath[-2,0]-raypath[-1,0]
                            dpos[1] = raypath[-1,0]*(raypath[-2,1]-raypath[-1,1])
                            dpos[2] = raypath[-1,0]*(raypath[-2,2]-raypath[-1,2])*np.cos(raypath[-1,1])

                            dpos = dpos/np.sqrt(np.sum(dpos**2))
                            event_coords = events.loc[event_id, ["latitude", "longitude", "depth"]]
                            event_coords = geo2sph(event_coords)
                            vel_hypo = model.value(event_coords)
                            dtdx = np.zeros(4,)
                            dtdx[:-1] = dpos/vel_hypo
                            dtdx[-1] = 1.0
                            _column_idxs = np.arange(idx*4,idx*4+4)
                            _nonnzero_values = dtdx

                            column_idxs = np.append(column_idxs, _column_idxs)
                            nonzero_values = np.append(nonzero_values,_nonnzero_values)
                            nsegments = np.append(nsegments, len(_column_idxs))
                            residuals = np.append(residuals, arrival["residual"])

                        raypath_file.close()
                row_idxs = [
                    i for i in range(len(nsegments))
                      for j in range(nsegments[i])
                ]
                row_idxs = np.array(row_idxs)

                ncol = (events["idx"].max()+1)*4

                Gmatrix = scipy.sparse.coo_matrix(
                    (nonzero_values, (row_idxs, column_idxs)),
                    shape=(len(nsegments), ncol)
                )


                # call lsmr for relocating
                # add three more parameters into cfg file,
                # "niter_linloc","damp_reloc" and "maxiter"
                atol    = self.cfg["relocate"]["atol"]
                btol    = self.cfg["relocate"]["btol"]
                conlim  = self.cfg["relocate"]["conlim"]
                damp    = self.cfg["relocate"]["damp"]
                maxiter = self.cfg["relocate"]["maxiter"]

                result = scipy.sparse.linalg.lsmr(
                    Gmatrix,
                    residuals,
                    damp,
                    atol,
                    btol,
                    conlim,
                    maxiter,
                    show=False
                )
                x, istop, itn, normr, normar, norma, conda, normx = result

                # change rad to degree
                drad = x[::4]
                dlat = x[1::4]*180.0/(np.pi*(_constants.EARTH_RADIUS-events["depth"]))
                dlon = x[2::4]*180.0/(np.pi*(_constants.EARTH_RADIUS-events["depth"]))/np.cos(np.radians(events["latitude"]))
                dorigin = x[3::4]

                #update events
                events["latitude"] = events["latitude"]+dlat
                events["longitude"] = events["longitude"]-dlon
                events["depth"] = events["depth"]+drad
                events["time"] = events["time"]+dorigin
            events = events.reset_index()
            self.events = events
        self.synchronize(attrs=["events"])
        return (True)

    @_utilities.log_errors(logger)
    def _relocate_events_de(self):
        """
        Relocate all events and update the "events" attribute.
        """

        logger.info("Relocating events.")

        if RANK == ROOT_RANK:
            ids = self.events["event_id"]
            self._dispatch(sorted(ids))

            logger.debug("Dispatch complete. Gathering events.")
            # Gather and concatenate events from all workers.
            events = COMM.gather(None, root=ROOT_RANK)
            events = pd.concat(events, ignore_index=True)
            events = events.convert_dtypes()
            self.events = events

        else:
            # Define columns to output.
            columns = [
                "latitude",
                "longitude",
                "depth",
                "time",
                "residual",
                "event_id"
            ]


            # Initialize EQLocator object.
            _path = self.traveltime_inventory_path
            _station_dict = station_dict(self.stations)

            with pykonal.locate.EQLocator(_station_dict, _path) as locator:

                # Create some aliases for configuration-file parameters.
                depth_min = self.cfg["relocate"]["depth_min"]
                dlat = self.cfg["relocate"]["dlat"]
                dlon = self.cfg["relocate"]["dlon"]
                dz = self.cfg["relocate"]["ddepth"]
                dt = self.cfg["relocate"]["dtime"]

                # Convert configuration-file parameters from geographic to
                # spherical coordinates
                rho_max = _constants.EARTH_RADIUS - depth_min
                dtheta = np.radians(dlat)
                dphi = np.radians(dlon)

                # Initialize the search region.
                delta = np.array([dz, dtheta, dphi, dt])

                events = self.events
                events = events.set_index("event_id")

                # Initialize empty DataFrame for updated event locations.
                relocated_events = pd.DataFrame()

                while True:

                    # Request an event
                    event_id = self._request_dispatch()

                    if event_id is None:
                        logger.debug("Received sentinel, gathering events.")
                        COMM.gather(relocated_events, root=ROOT_RANK)

                        break

                    logger.debug(f"Received event ID #{event_id}")

                    # Extract the initial event location and convert to
                    # spherical coordinates.
                    _columns = ["latitude", "longitude", "depth", "time"]
                    initial = events.loc[event_id, _columns].values
                    initial[:3] = geo2sph(initial[:3])

                    # Clear previous event's arrivals from EQLocator.
                    locator.clear_arrivals()

                    # Update EQLocator with arrivals for this event.
                    _arrivals = arrival_dict(self.arrivals, event_id)
                    locator.add_arrivals(_arrivals)

                    # Relocate the event.
                    loc = locator.locate(initial, delta)
                    loc[0] = min(loc[0], rho_max)

                    # Get residual RMS, reformat result, and append to
                    # relocated_events DataFrame.
                    rms = locator.rms(loc)
                    loc[:3] = sph2geo(loc[:3])
                    event = pd.DataFrame(
                        [np.concatenate((loc, [rms, event_id]))],
                        columns=columns
                    )
                    relocated_events = relocated_events.append(event, ignore_index=True)

        self.synchronize(attrs=["events"])

        return (True)



    @_utilities.log_errors(logger)
    def sanitize_data(self):
        """
        Sanitize input data.
        """

        logger.info("Sanitizing data.")

        if RANK == ROOT_RANK:

            # Drop duplicate stations.
            keys = ["network", "station"]
            n0 = len(self.stations)
            self.stations = self.stations.drop_duplicates(keys)
            dn = n0 - len(self.stations)
            if dn > 0:
                logger.info(
                    f"Dropped {dn} event{'s' if dn > 1 else ''} duplicate "
                    f"stations."
                )

            # Drop duplicate arrivals.
            keys = ["network", "station", "phase", "event_id"]
            n0 = len(self.arrivals)
            self.arrivals = self.arrivals.drop_duplicates(keys)
            dn = n0 - len(self.arrivals)
            if dn > 0:
                logger.info(
                    f"Dropped {dn} event{'s' if dn > 1 else ''} duplicate "
                    f"arrivals."
                )

            # Drop events without minimum number of arrivals
            min_narrival = self.cfg["algorithm"]["min_narrival"]
            n0 = len(self.events)
            counts = self.arrivals["event_id"].value_counts()
            counts = counts[counts >= min_narrival]
            event_ids = counts.index
            self.events = self.events[self.events["event_id"].isin(event_ids)]
            dn = n0 - len(self.events)
            if dn > 0:
                logger.info(
                    f"Dropped {dn} event{'s' if dn > 1 else ''} with < "
                    f"{min_narrival} arrivals."
                )

            # Drop arrivals without events.
            n0 = len(self.arrivals)
            bool_idx = self.arrivals["event_id"].isin(self.events["event_id"])
            self.arrivals = self.arrivals[bool_idx]
            dn = n0 - len(self.arrivals)
            if dn > 0:
                logger.info(
                    f"Dropped {dn} arrival{'s' if dn > 1 else ''} "
                    f"without associated events."
                )


            # Drop stations without arrivals.
            n0 = len(self.stations)
            arrivals = self.arrivals.set_index(["network", "station"])
            idx_keep = arrivals.index.unique()
            stations = self.stations.set_index(["network", "station"])
            stations = stations.loc[idx_keep]
            stations = stations.reset_index()
            self.stations = stations
            dn = n0 - len(self.stations)
            if dn > 0:
                logger.info(
                    f"Dropped {dn} station{'s' if dn > 1 else ''} without "
                    f"associated arrivals."
                )

            # Drop arrivals without stations.
            n0 = len(self.arrivals)
            stations = self.stations.set_index(["network", "station"])
            idx_keep = stations.index.unique()
            arrivals = self.arrivals.set_index(["network", "station"])
            arrivals = arrivals.loc[idx_keep]
            arrivals = arrivals.reset_index()
            self.arrivals = arrivals
            dn = n0 - len(self.arrivals)
            if dn > 0:
                logger.info(
                    f"Dropped {dn} arrival{'s' if dn > 1 else ''} without "
                    f"associated stations."
                )



        self.synchronize(attrs=["stations"])

        return (True)


    @_utilities.log_errors(logger)
    @_utilities.root_only(RANK)
    def save_events(self):
        """
        Save the current "events", and "arrivals" to and HDF5 file using
        pandas.HDFStore.
        """

        logger.info(f"Saving event data from iteration #{self.iiter}")

        path = os.path.join(self.argc.output_dir, f"{self.iiter:02d}")

        events       = self.events
        EVENT_DTYPES = _constants.EVENT_DTYPES
        for column in EVENT_DTYPES:

            events[column] = events[column].astype(EVENT_DTYPES[column])

        arrivals       = self.arrivals
        ARRIVAL_DTYPES = _constants.ARRIVAL_DTYPES
        for column in ARRIVAL_DTYPES:
            arrivals[column] = arrivals[column].astype(ARRIVAL_DTYPES[column])

        events.to_hdf(f"{path}.events.h5", key="events")
        arrivals.to_hdf(f"{path}.events.h5", key="arrivals")

        return(True)


    @_utilities.log_errors(logger)
    @_utilities.root_only(RANK)
    def save_model(self, phase, tag=None):
        """
        Save model data to disk for single phase.

        Return True upon successful completion.
        """

        logger.info(f"Saving {phase}-wave model for iteration #{self.iiter}")

        phase = phase.lower()
        path = os.path.join(self.argc.output_dir, f"{self.iiter:02d}")

        handle = f"{phase}wave_model"
        label = f"{handle}.{tag}" if tag is not None else handle
        model = getattr(self, handle)
        model.to_hdf(path + f".{label}.h5")

        if self.iiter == 0:

            return (True)

        handle = f"{phase}wave_variance"
        model = getattr(self, handle)
        label = f"{handle}.{tag}" if tag is not None else handle
        model.to_hdf(path + f".{label}.h5")

        if self.argc.output_realizations is True:
            handle = f"{phase}wave_realization_stack"
            label = f"{handle}.{tag}" if tag is not None else handle
            stack = getattr(self, handle)
            with h5py.File(path + f".{label}.h5", mode="w") as f5:
                f5.create_dataset(
                    f"{phase}wave_stack",
                    data=stack[:]
                )

        return (True)


    @_utilities.log_errors(logger)
    def synchronize(self, attrs="all"):
        """
        Synchronize input data across all processes.

        "attrs" may be an iterable of attribute names to synchronize.
        """


        _all = (
            "arrivals",
            "cfg",
            "events",
            "projection_matrix",
            "pwave_model",
            "swave_model",
            "sampled_arrivals",
            "stations",
            "step_size",
            "voronoi_cells"
        )

        if attrs == "all":
            attrs = _all

        for attr in attrs:
            value = getattr(self, attr) if RANK == ROOT_RANK else None
            value = COMM.bcast(value, root=ROOT_RANK)
            setattr(self, attr, value)

        COMM.barrier()

        return (True)


    @_utilities.log_errors(logger)
    def update_arrival_residuals(self):
        """
        Compute arrival-time residuals based on current event locations
        and velocity models, and update "residual" columns of "arrivals"
        attribute.
        """

        logger.info("Updating arrival residuals.")

        arrivals = self.arrivals.set_index(["network", "station", "phase"])
        arrivals = arrivals.sort_index()

        if RANK == ROOT_RANK:
            ids = arrivals.index.unique()
            self._dispatch(ids)
            logger.debug("Dispatch complete. Gathering arrivals.")
            arrivals = COMM.gather(None, root=ROOT_RANK)
            arrivals = pd.concat(arrivals, ignore_index=True)
            arrivals = arrivals.convert_dtypes()
            self.arrivals = arrivals

        else:

            events = self.events.set_index("event_id")
            updated_arrivals = pd.DataFrame()

            last_handle = None

            _path = self.traveltime_inventory_path
            with TraveltimeInventory(_path, mode="r") as traveltime_inventory:

                while True:

                    # Request an event
                    item = self._request_dispatch()

                    if item is None:
                        logger.debug("Received sentinel. Gathering arrivals.")
                        COMM.gather(updated_arrivals, root=ROOT_RANK)

                        break


                    network, station, phase = item
                    handle = "/".join([network, station, phase])

                    if handle != last_handle:

                        traveltime = traveltime_inventory.read(handle)
                        last_handle = handle

                    _arrivals = arrivals.loc[(network, station, phase)]
                    _events = events.loc[_arrivals["event_id"].values]
                    arrival_times = _arrivals["time"].values

                    origin_times = _events["time"].values
                    coords = _events[["latitude", "longitude", "depth"]].values
                    coords = geo2sph(coords)
                    residuals = arrival_times - (origin_times + traveltime.resample(coords))
                    _arrivals = dict(
                        network=network,
                        station=station,
                        phase=phase,
                        event_id=_arrivals["event_id"].values,
                        time=arrival_times,
                        residual=residuals
                    )
                    _arrivals = pd.DataFrame(_arrivals)
                    updated_arrivals = updated_arrivals.append(_arrivals, ignore_index=True)

        self.synchronize(attrs=["arrivals"])

        return (True)

    @_utilities.log_errors(logger)
    def update_model(self, phase):
        """
        Stack random realizations to obtain average model and update
        appropriate attributes.
        """

        phase = phase.lower()

        if RANK == ROOT_RANK:

            handle = f"{phase}wave_realization_stack"
            stack = getattr(self, handle)
            values = np.median(stack, axis=0)
            variance = np.var(stack, axis=0)

            handle = f"{phase}wave_model"
            model = getattr(self, handle)
            model.values = values

            handle = f"{phase}wave_variance"
            model = getattr(self, handle)
            model.values = variance

        attrs = [f"{phase}wave_model"]
        self.synchronize(attrs=attrs)

        return (True)



@_utilities.log_errors(logger)
def arrival_dict(dataframe, event_id):
    """
    Return a dictionary with phase-arrival data suitable for passing to
    the EQLocator.add_arrivals() method.

    Returned dictionary has ("station_id", "phase") keys, where
    "station_id" = f"{network}.{station}", and values are
    phase-arrival timestamps.
    """

    dataframe = dataframe.set_index("event_id")
    fields = ["network", "station", "phase", "time"]
    dataframe = dataframe.loc[event_id, fields]

    _arrival_dict = {
        (network, station, phase): timestamp
        for network, station, phase, timestamp in dataframe.values
    }

    return (_arrival_dict)

def remove_outliers(dataframe, tukey_k, column):
    """
    Return DataFrame with outliers removed using Tukey fences.
    """

    q1, q3 = dataframe[column].quantile(q=[0.25, 0.75])
    iqr = q3 - q1
    vmin = q1 - tukey_k * iqr
    vmax = q3 + tukey_k * iqr
    dataframe = dataframe[
         (dataframe[column] > vmin)
        &(dataframe[column] < vmax)
    ]

    return (dataframe)


@_utilities.log_errors(logger)
def station_dict(dataframe):
    """
    Return a dictionary with network geometry suitable for passing to
    the EQLocator constructor.

    Returned dictionary has "station_id" keys, where "station_id" =
    f"{network}.{station}", and values are spherical coordinates of
    station locations.
    """

    if np.any(dataframe[["network", "station"]].duplicated()):
        raise (IOError("Multiple coordinates supplied for single station(s)"))

    dataframe = dataframe.set_index(["network", "station"])

    _station_dict = {
        (network, station): geo2sph(
            dataframe.loc[
                (network, station),
                ["latitude", "longitude", "depth"]
            ].values
        ) for network, station in dataframe.index
    }

    return (_station_dict)<|MERGE_RESOLUTION|>--- conflicted
+++ resolved
@@ -466,12 +466,7 @@
                     raypath = raypath_file[phase][:, idx]
                     raypath = np.stack(raypath).T
 
-<<<<<<< HEAD
-                    _column_idxs, counts = self._projected_ray_idxs(raypath)
-                    _column_idxs = np.append(_column_idxs,station_idxs)
-=======
                     _column_idxs, counts = self._projected_ray_idxs(raypath, hvr=hvr)
->>>>>>> 53dedc08
                     column_idxs = np.append(column_idxs, _column_idxs)
                     nsegments = np.append(nsegments, len(_column_idxs))
                     _nonzero_values = counts * step_size
@@ -1155,28 +1150,6 @@
 
         for phase in self.phases:
             self._update_arrival_weights(phase)
-<<<<<<< HEAD
-            self._update_events_weights()
-            for self.ireal in range(nreal):
-                logger.info(f"Realization #{self.ireal+1} (/{nreal}).")
-                self._sample_events()
-                self._sample_arrivals(phase)
-                self._trace_rays(phase)
-                self._generate_voronoi_cells(
-                    phase,
-                    kvoronoi,
-                    nvoronoi
-                )
-                self._update_projection_matrix()
-                self._compute_sensitivity_matrix(phase)
-                self._compute_model_update(phase)
-            self.update_model(phase)
-            self.save_model(phase)
-        self.compute_traveltime_lookup_tables()
-        self.relocate_events(method=relocation_method)
-        self.purge_raypaths()
-=======
-
         for hvr in hvrs:
             self._reset_realization_stack(phase)
             for phase in self.phases:
@@ -1202,7 +1175,6 @@
             self.compute_traveltime_lookup_tables()
             self.relocate_events(method=relocation_method)
             self.purge_raypaths()
->>>>>>> 53dedc08
         self.update_arrival_residuals()
         self.save_events()
 
